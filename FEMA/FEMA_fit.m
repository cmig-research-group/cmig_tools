--- conflicted
+++ resolved
@@ -333,7 +333,6 @@
                     for coli=1:size(ymat_res, 2)
                       f = @(x) (-1 * FEMA_logLik(exp(x),X,ymat_res(:, coli),clusterinfo,Ss));
                       g = @(x) (-1 * FEMA_logLik(x,X,ymat_res(:, coli),clusterinfo,Ss));
-<<<<<<< HEAD
                       sig2vec0 = double(sig2mat(:, coli)*sig2tvec(coli));
                       fprintf(1,'Optimizing using fmincon\n');
                       tic
@@ -371,49 +370,6 @@
                           sig2vec_ul(ri) = ul;
                         end
                         toc
-=======
-                      sig2vec0 = sig2mat(:, coli)*sig2tvec(coli);
-                      if 0 % Use original fminsearch
-                        [x_hat cost] = fminsearch(f, x0, struct('Display', 'final', 'TolFun', 1e-2));
-                      else % Use new fminunc
-                        fprintf(1,'Optimizing using fminunc\n');
-                        tic
-                        [sig2vec_hat cost] = fmincon(g,sig2vec0,[],[],[],[],0*ones(size(sig2vec0)));
-                        toc
-                        if Hessflag && permi==0
-                          fprintf(1,'Computing Hessian\n');
-                          tic 
-                          [sig2vec_hat cost exitflag output lambda grad H] = fmincon(g,sig2vec_hat,[],[],[],[],0*ones(size(sig2vec0)));
-                          toc
-                          Hessmat(:,:,coli) = H;
-                          if any(~isfinite(H(:))), keyboard; end
-                        end
-                        if ciflag % Compute confidence intervals on random effects?
-                          fprintf(1,'Computing Confidence Interval\n');
-                          tic
-                          loglikthresh = chi2inv(1-0.05/2,1)/2;
-                          sig2vec_ll = nan(size(sig2vec0)); sig2vec_ul = nan(size(sig2vec0));
-                          for ri = 1:length(sig2vec_hat)
-                            tmpfun = @(x) g(sig2vec_hat+(colvec([1:length(sig2vec_hat)])==ri)*x)-cost;
-                            dx0 = 0.01; y0 = tmpfun(dx0); dx1 = dx0*sqrt(max(0,2/y0)); y1 = tmpfun(dx1); % Get scale                            
-                            x = [0 max([dx0 dx1])*[0.5 1]]; y = [0 tmpfun(x(2)) tmpfun(x(3))]; p = polyfit(x,y,2);
-                            xvec = linspace(0,max(x),101); yvec = polyval(p,xvec);
-%                            figure(coli*10); subplot(length(sig2vec_hat),2,(ri-1)*2+2); plot(xvec,yvec,x,y,'*','lineWidth',2); drawnow;
-                            ul = sig2vec_hat(ri) + (-p(2)+((p(2)^2-4*p(1)*(p(3)-loglikthresh)))^0.5)/(2*p(1));
-                            ll = 0;
-                            if sig2vec_hat(ri)>0.01
-                              if x(end)>sig2vec_hat(ri), x = x*sig2vec_hat(ri)/x(end); end 
-                              x = -x; y = [0 tmpfun(x(2)) tmpfun(x(3))]; p = polyfit(x,y,2); 
-                              xvec = linspace(min(x),max(x),101); yvec = polyval(p,xvec);
-%                              figure(coli*10);; subplot(length(sig2vec_hat),2,(ri-1)*2+1); plot(xvec,yvec,x,y,'*','lineWidth',2); drawnow;
-                              ll = max(0,sig2vec_hat(ri) + (-p(2)-((p(2)^2-4*p(1)*(p(3)-loglikthresh)))^0.5)/(2*p(1)));
-                            end 
-                            sig2vec_ll(ri) = ll;
-                            sig2vec_ul(ri) = ul;
-                          end
-                          toc
-                        end
->>>>>>> 4669a8a1
                       end
                       disp(num2str(cost,'%0.6e') )
                       sig2mat_ml(:, coli) = sig2vec_hat;
@@ -422,14 +378,8 @@
                         sig2mat_ul(:, coli) = sig2vec_ul;
                       end
                       disp(rowvec(sig2mat_ml(:, coli)/sum(sig2mat_ml(:, coli)))) 
-<<<<<<< HEAD
                       logl_ml =  g(sig2mat_ml(:, coli)); % This takes ~0.13s per column
                       logl_mom = g(double(sig2mat(:, coli) * sig2tvec(coli)));
-=======
-
-                      logl_ml =  f(log(sig2mat_ml(:, coli)));
-                      logl_mom = f(log(sig2mat(:, coli) * sig2tvec(coli)));
->>>>>>> 4669a8a1
                       logging('pheno %i of %i, perm %i of %i: loglike(MoM)=%.2f, loglike(ML)=%.2f', coli, size(ymat_res, 2), permi, nperms, logl_mom, logl_ml);
                       logLikvec(coli) = -logl_ml;
                     end
@@ -442,21 +392,8 @@
                     sig2tvec = sig2tvec_ml;
                   end
 
-<<<<<<< HEAD
                   % Snap to random effects grid -- should copy to above
-=======
-                  if logLikflag & ~MLflag
-                    logLikvec = nan(1,size(ymat_res,2));
-                    for coli=1:size(ymat_res, 2)
-                      logLikvec(coli) = FEMA_logLik(sig2tvec(coli) * sig2mat(:, coli), X, ymat_res(:, coli), clusterinfo, Ss);
-                    end
-                  end
-
-                  if iter>niter, break; end
-
-                  binvec = NaN(size(sig2tvec));
-                  nsig2bins = size(sig2gridl,1); % Should handle case on no binning
->>>>>>> 4669a8a1
+
                   nvec_bins = NaN(nsig2bins,1); tvec_bins = zeros(nsig2bins,1);
                   for sig2bini = 1:nsig2bins
                     tmpvec = true;
