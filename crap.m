<<<<<<< HEAD
test with change
=======
test
This is no longer a crap file
>>>>>>> a8c3e458
<|MERGE_RESOLUTION|>--- conflicted
+++ resolved
@@ -1,6 +1 @@
-<<<<<<< HEAD
-test with change
-=======
-test
-This is no longer a crap file
->>>>>>> a8c3e458
+test with change AMD